--- conflicted
+++ resolved
@@ -8,15 +8,9 @@
     __max_depth = -1
     __randomize = True
 
-<<<<<<< HEAD
     def __init__(self, randomize: bool = True, depth: int = 8) -> None:
         self.__randomize = randomize
         self.__max_depth = depth
 
-    def get_move(
-        self, state: PlayerGameState, leader_move: Optional[PartialTrick]
-    ) -> Move:
-=======
     def get_move(self, state: PlayerGameState, leader_move: Optional[Move]) -> Move:
->>>>>>> 375cedc7
         raise NotImplementedError()